--- conflicted
+++ resolved
@@ -53,17 +53,10 @@
 mod meta;
 mod params;
 
-<<<<<<< HEAD
 pub use crate::client::Client;
-pub use crate::error::{ClientError, ClientResult};
+pub use crate::error::*;
 pub use crate::meta::{Address, Output};
 pub use crate::params::Params;
 
 /// Version of this crate.
-pub const VERSION: &'static str = env!("LIB_BUILD_VERSION");
-=======
-pub use crate::client::{Client, ClientBuilder};
-pub use crate::error::*;
-pub use crate::meta::{Address, Output};
-pub use crate::params::Params;
->>>>>>> 7d74b90b
+pub const VERSION: &'static str = env!("LIB_BUILD_VERSION");